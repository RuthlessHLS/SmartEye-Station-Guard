--- conflicted
+++ resolved
@@ -8,13 +8,8 @@
       <env name="PYTHONUNBUFFERED" value="1" />
     </envs>
     <option name="SDK_HOME" value="" />
-<<<<<<< HEAD
-    <option name="SDK_NAME" value="D:\ANACONDA\envs\smart_station_ai" />
-    <option name="WORKING_DIRECTORY" value="D:\SmartEye-Station-Guard\smart_station_platform\ai_service" />
-=======
     <option name="SDK_NAME" value="smart_station_ai" />
     <option name="WORKING_DIRECTORY" value="E:\SmartEye-Station-Guard\smart_station_platform\ai_service" />
->>>>>>> 569d7ba4
     <option name="IS_MODULE_SDK" value="false" />
     <option name="ADD_CONTENT_ROOTS" value="true" />
     <option name="ADD_SOURCE_ROOTS" value="true" />
