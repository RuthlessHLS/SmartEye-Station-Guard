--- conflicted
+++ resolved
@@ -277,7 +277,7 @@
         model = UserProfile
         fields = ('id', 'username', 'phone_number', 'email', 'nickname')
 
-<<<<<<< HEAD
+
 class UserSerializer(serializers.ModelSerializer):
     class Meta:
         model = User
@@ -336,7 +336,7 @@
     def get_category_display(self, obj):
         """获取类别显示名"""
         return obj.get_category_display()
-=======
+
 # ==========================================================
 #  类 9: PasswordChangeSerializer
 # ==========================================================
@@ -352,4 +352,3 @@
         if not user.check_password(value):
             raise serializers.ValidationError("当前密码不正确。")
         return value
->>>>>>> 18c0a284
