import uuid
import time
from django.core.cache import cache
from django.shortcuts import render
from .models import UserProfile
from .serializers import (
    UserRegisterSerializer,
    UserProfileSerializer,
    AvatarUpdateSerializer,
    PasswordResetRequestSerializer,
    PasswordResetConfirmSerializer,
    UserAdminSerializer,
    PasswordChangeSerializer
)
from rest_framework import generics, permissions, status
from rest_framework.parsers import MultiPartParser, FormParser
from rest_framework.views import APIView
from rest_framework.response import Response
from django.core.mail import send_mail
from django.contrib.auth.tokens import PasswordResetTokenGenerator
from django.utils.http import urlsafe_base64_encode, urlsafe_base64_decode
from django.utils.encoding import force_bytes, force_str
from django.conf import settings
from rest_framework_simplejwt.views import TokenObtainPairView
from .serializers import MyTokenObtainPairSerializer
from .captcha_generator import create_captcha_images
from rest_framework import viewsets
from rest_framework import filters
from .serializers import UserDirectorySerializer

import json
import requests
import base64
from io import BytesIO
import numpy as np

from django.contrib.auth import get_user_model
from django.http import JsonResponse
from rest_framework import status, viewsets, permissions
from rest_framework.decorators import api_view, permission_classes, action
from rest_framework.response import Response
from rest_framework.permissions import IsAuthenticated, IsAdminUser
from .serializers import (
    UserRegisterSerializer, 
    UserProfileSerializer, 
    FaceDataSerializer,
    RegisteredFaceSerializer
)
from .models import FaceData, RegisteredFace
from PIL import Image

User = get_user_model()

# ==========================================================
# 视图 1: UserRegisterView
# ==========================================================
class UserRegisterView(generics.CreateAPIView):
    """
    用户注册API视图
    """
    queryset = UserProfile.objects.all()
    serializer_class = UserRegisterSerializer
    permission_classes = [permissions.AllowAny]

# ==========================================================
# 视图 1-1: UserRegisterAPIView (新增)
# ==========================================================
class UserRegisterAPIView(UserRegisterView):
    """
    用户注册API视图，继承自UserRegisterView
    """
    pass

# ==========================================================
# 视图 2: UserProfileView
# ==========================================================
class UserProfileView(generics.RetrieveUpdateAPIView):
    """
    用户个人资料API视图 (支持 GET, PUT, PATCH)
    GET: 获取当前登录用户的个人资料
    PUT/PATCH: 更新当前登录用户的个人资料
    """
    queryset = UserProfile.objects.all()
    serializer_class = UserProfileSerializer
    permission_classes = [permissions.IsAuthenticated]

    def get_object(self):
        # 始终返回当前请求的用户
        return self.request.user

# ==========================================================
# 视图 2-1: UserProfileAPIView (新增)
# ==========================================================
class UserProfileAPIView(UserProfileView):
    """
    用户个人资料API视图，继承自UserProfileView
    """
    pass

# ==========================================================
# 视图 3: AvatarUpdateView
# ==========================================================
class AvatarUpdateView(generics.UpdateAPIView):
    """
    用户头像上传API视图
    """
    queryset = UserProfile.objects.all()
    serializer_class = AvatarUpdateSerializer
    permission_classes = [permissions.IsAuthenticated]
    parser_classes = [MultiPartParser, FormParser]

    def get_object(self):
        return self.request.user

# ==========================================================
# 视图 3-1: UpdateAvatarAPIView (新增)
# ==========================================================
class UpdateAvatarAPIView(AvatarUpdateView):
    """
    用户头像上传API视图，继承自AvatarUpdateView
    """
    pass

# ==========================================================
# 视图 3-2: ChangePasswordAPIView (新增)
# ==========================================================
class ChangePasswordAPIView(APIView):
    """
    修改密码API视图
    """
    permission_classes = [permissions.IsAuthenticated]

    def post(self, request, *args, **kwargs):
        user = request.user
        old_password = request.data.get("old_password")
        new_password = request.data.get("new_password")
        
        if not old_password or not new_password:
            return Response({"error": "请提供旧密码和新密码"}, status=status.HTTP_400_BAD_REQUEST)
        
        if not user.check_password(old_password):
            return Response({"error": "旧密码不正确"}, status=status.HTTP_400_BAD_REQUEST)
        
        user.set_password(new_password)
        user.save()
        return Response({"message": "密码修改成功"}, status=status.HTTP_200_OK)

# ==========================================================
# 视图 4: PasswordResetRequestView
# ==========================================================
class PasswordResetRequestView(APIView):
    """
    请求密码重置的视图
    """
    permission_classes = [permissions.AllowAny]
    serializer_class = PasswordResetRequestSerializer

    def post(self, request, *args, **kwargs):
        serializer = self.serializer_class(data=request.data)
        serializer.is_valid(raise_exception=True)
        email = serializer.validated_data['email']
        user = UserProfile.objects.get(email=email)

        token_generator = PasswordResetTokenGenerator()
        token = token_generator.make_token(user)
        uidb64 = urlsafe_base64_encode(force_bytes(user.pk))

        # [注意] 这里的域名需要换成你的前端应用的实际地址
        reset_link = f"{settings.FRONTEND_URL}/reset-password/{uidb64}/{token}/"

        send_mail(
            '您的密码重置请求',
            f'你好， {user.username}，\n\n请点击以下链接以重置您的密码：\n{reset_link}\n\n如果您没有请求此操作，请忽略此邮件。\n\n谢谢！',
            settings.DEFAULT_FROM_EMAIL,
            [email],
            fail_silently=False,
        )

        return Response({"message": "密码重置链接已发送到您的邮箱。"}, status=status.HTTP_200_OK)

# ==========================================================
# 视图 4-1: PasswordResetRequestAPIView (新增)
# ==========================================================
class PasswordResetRequestAPIView(PasswordResetRequestView):
    """
    请求密码重置的API视图，继承自PasswordResetRequestView
    """
    pass

# ==========================================================
# 视图 5: PasswordResetConfirmView
# ==========================================================
class PasswordResetConfirmView(APIView):
    """
    确认密码重置的视图
    """
    permission_classes = [permissions.AllowAny]
    serializer_class = PasswordResetConfirmSerializer

    def post(self, request, *args, **kwargs):
        serializer = self.serializer_class(data=request.data)
        serializer.is_valid(raise_exception=True)

        uidb64 = serializer.validated_data['uidb64']
        token = serializer.validated_data['token']
        password = serializer.validated_data['password']

        try:
            uid = force_str(urlsafe_base64_decode(uidb64))
            user = UserProfile.objects.get(pk=uid)
        except (TypeError, ValueError, OverflowError, UserProfile.DoesNotExist):
            user = None

        token_generator = PasswordResetTokenGenerator()
        if user is not None and token_generator.check_token(user, token):
            user.set_password(password)
            user.save()
            return Response({"message": "密码重置成功！"}, status=status.HTTP_200_OK)
        else:
            return Response({"error": "密码重置链接无效或已过期。"}, status=status.HTTP_400_BAD_REQUEST)

# ==========================================================
# 视图 5-1: PasswordResetConfirmAPIView (新增)
# ==========================================================
class PasswordResetConfirmAPIView(PasswordResetConfirmView):
    """
    确认密码重置的API视图，继承自PasswordResetConfirmView
    """
    pass

# ==========================================================
# 视图 6: GenerateCaptchaView
# ==========================================================
class GenerateCaptchaView(APIView):
    """
    生成滑动验证码的视图。
    调用辅助函数生成图片，并处理HTTP请求和响应。
    """
    permission_classes = [permissions.AllowAny]

    def get(self, request, *args, **kwargs):
        # 1. 调用辅助函数生成图片数据
        image_data = create_captcha_images()

        # 2. 生成唯一的 key 并将正确答案存入缓存
        captcha_key = str(uuid.uuid4())

        # 我们将一个字典存入缓存，而不是单个值

        # 3. [修复] 将包含位置和时间戳的字典存入缓存

        cache_data = {
            'position': image_data['position_x'],
            'timestamp': time.time()  # 记录当前时间的 Unix 时间戳
        }

        # 将 x 坐标作为答案存入缓存，有效期 5 分钟 (300秒)
        cache.set(f"captcha:{captcha_key}", image_data['position_x'], timeout=300)

        # 3. 准备返回给前端的数据

        # 使用 cache_data 变量进行设置，有效期 5 分钟 (300秒)
        cache.set(f"captcha:{captcha_key}", cache_data, timeout=300)

        # 4. 准备返回给前端的数据

        response_data = {
            "captcha_key": captcha_key,
            "background_image": f"data:image/png;base64,{image_data['background_base64']}",
            "slider_image": f"data:image/png;base64,{image_data['slider_base64']}",
            "slider_y": image_data['position_y']  # 滑块的 y 坐标，用于前端定位
        }

        return Response(response_data, status=status.HTTP_200_OK)

# ==========================================================
# 视图 6-1: CaptchaAPIView (新增)
# ==========================================================
class CaptchaAPIView(GenerateCaptchaView):
    """
    验证码API视图，继承自GenerateCaptchaView
    """
    pass

# ==========================================================
# 视图7: MyTokenObtainPairView
# ==========================================================
class MyTokenObtainPairView(TokenObtainPairView):
    """
    自定义的Token获取视图，使用我们自己的序列化器
    """
    serializer_class = MyTokenObtainPairSerializer

# ==========================================================
# 视图7-1: UserLoginAPIView (新增)
# ==========================================================
class UserLoginAPIView(MyTokenObtainPairView):
    """
    用户登录API视图，继承自MyTokenObtainPairView
    """
    pass

# ==========================================================
# 视图 8: UserAdminViewSet
# ==========================================================
class UserAdminViewSet(viewsets.ModelViewSet):
    """
    供管理员使用的用户管理API。
    - 权限: 仅限管理员 (is_staff=True) 访问。
    - 支持: 列表、创建、检索、更新、删除用户。
    """
    queryset = UserProfile.objects.all().order_by('-date_joined')
    serializer_class = UserAdminSerializer
    permission_classes = [permissions.IsAdminUser] # <-- 核心权限控制！

# ==========================================================
# 视图 9: UserDirectoryViewSet
# ==========================================================
class UsersDirectoryViewSet(viewsets.ReadOnlyModelViewSet):
    """
    提供一个公开的用户目录（通讯录）。
    - 权限: 任何已认证的用户 (IsAuthenticated) 均可访问。
    - 功能:
        - 列表查看所有用户。
        - 详情查看单个用户。
        - 支持按用户名、昵称、手机号、邮箱进行搜索。
    - 操作: 只读 (ReadOnlyModelViewSet)，不允许创建、修改、删除。
    """
    queryset = UserProfile.objects.filter(is_active=True).order_by('username') # 只显示激活的用户
    serializer_class = UserDirectorySerializer
    permission_classes = [permissions.IsAuthenticated] # <-- 权限修改为：任何登录用户

    # --- 实现搜索功能 ---
    filter_backends = [filters.SearchFilter]
    search_fields = ['username', 'nickname', 'phone_number', 'email']

<<<<<<< HEAD
class FaceDataViewSet(viewsets.ModelViewSet):
    """人脸数据视图集"""
    serializer_class = FaceDataSerializer
    permission_classes = [IsAuthenticated]
    
    def get_queryset(self):
        """获取当前用户的人脸数据，管理员可以查看所有数据"""
        user = self.request.user
        if user.is_staff:
            return FaceData.objects.all()
        return FaceData.objects.filter(user=user)
    
    @action(detail=False, methods=['post'])
    def upload_face(self, request):
        """上传人脸图像并提取特征"""
        user = request.user
        face_image = request.FILES.get('face_image')
        note = request.data.get('note', '')
        
        if not face_image:
            return Response({"error": "请上传人脸图像"}, status=status.HTTP_400_BAD_REQUEST)
        
        # 将图像转换为base64以便传输给AI服务
        image_data = base64.b64encode(face_image.read()).decode('utf-8')
        
        # 调用AI服务进行人脸检测和特征提取
        ai_service_url = "http://localhost:8001/process_face"  # AI服务端点
        
        try:
            response = requests.post(
                ai_service_url,
                json={"image": image_data},
                headers={"Content-Type": "application/json"}
            )
            
            if response.status_code != 200:
                return Response({"error": f"AI服务处理失败: HTTP {response.status_code}"}, 
                              status=status.HTTP_500_INTERNAL_SERVER_ERROR)
            
            result = response.json()
            
            if not result.get('success', False):
                return Response({"error": result.get('message', '未检测到有效人脸')}, 
                               status=status.HTTP_400_BAD_REQUEST)
            
            # 重置文件指针以便保存图像
            face_image.seek(0)
            
            # 创建人脸数据记录
            face_data = FaceData(
                user=user,
                face_image=face_image,
                note=note,
            )
            
            # 保存人脸编码
            face_data.set_face_encoding(result.get('face_encoding'))
            face_data.save()
            
            serializer = self.get_serializer(face_data)
            return Response(serializer.data, status=status.HTTP_201_CREATED)
            
        except Exception as e:
            return Response({"error": f"处理人脸数据时出错: {str(e)}"}, 
                          status=status.HTTP_500_INTERNAL_SERVER_ERROR)
    
    @action(detail=False, methods=['post'])
    def verify_face(self, request):
        """验证人脸图像是否匹配已存储的人脸"""
        user = request.user
        face_image = request.FILES.get('face_image')
        
        if not face_image:
            return Response({"error": "请上传人脸图像"}, status=status.HTTP_400_BAD_REQUEST)
        
        # 将图像转换为base64以便传输给AI服务
        image_data = base64.b64encode(face_image.read()).decode('utf-8')
        
        # 调用AI服务进行人脸验证
        ai_service_url = "http://localhost:8001/verify_face"
        
        try:
            response = requests.post(
                ai_service_url,
                json={"image": image_data, "user_id": user.id},
                headers={"Content-Type": "application/json"}
            )
            
            if response.status_code != 200:
                return Response({"error": "AI服务处理失败"}, status=status.HTTP_500_INTERNAL_SERVER_ERROR)
            
            result = response.json()
            return Response(result)
            
        except Exception as e:
            return Response({"error": f"验证人脸时出错: {str(e)}"}, 
                          status=status.HTTP_500_INTERNAL_SERVER_ERROR)

    @action(detail=False, methods=['get'], url_path='user/(?P<user_id>[^/.]+)/encodings')
    def get_user_face_encodings(self, request, user_id=None):
        """获取用户的所有人脸编码数据"""
        try:
            # 管理员可以查看任何用户的人脸编码，普通用户只能查看自己的
            if not request.user.is_staff and str(request.user.id) != user_id:
                return Response({"error": "无权访问其他用户的人脸数据"}, 
                              status=status.HTTP_403_FORBIDDEN)
            
            user = User.objects.get(pk=user_id)
            face_data = FaceData.objects.filter(user=user, is_active=True)
            
            encodings = []
            for data in face_data:
                try:
                    encoding = data.get_face_encoding().tolist()
                    encodings.append(encoding)
                except Exception as e:
                    print(f"Error decoding face data: {e}")
            
            return Response({
                "user_id": user_id,
                "username": user.username,
                "encodings": encodings,
                "count": len(encodings)
            })
            
        except User.DoesNotExist:
            return Response({"error": "用户不存在"}, status=status.HTTP_404_NOT_FOUND)
        except Exception as e:
            return Response({"error": f"获取人脸编码时出错: {str(e)}"}, 
                          status=status.HTTP_500_INTERNAL_SERVER_ERROR)

class RegisteredFaceViewSet(viewsets.ModelViewSet):
    """已注册人脸视图集，主要用于非用户的人脸数据管理"""
    serializer_class = RegisteredFaceSerializer
    queryset = RegisteredFace.objects.all()
    permission_classes = [IsAuthenticated]
    
    def get_permissions(self):
        """只有管理员可以执行创建、更新和删除操作"""
        if self.action in ['create', 'update', 'partial_update', 'destroy']:
            return [IsAdminUser()]
        return [IsAuthenticated()]
    
    @action(detail=False, methods=['post'])
    def register_face(self, request):
        """注册新的人脸"""
        if not request.user.is_staff:
            return Response({"error": "只有管理员可以注册人脸"}, 
                          status=status.HTTP_403_FORBIDDEN)
        
        name = request.data.get('name')
        category = request.data.get('category', 'visitor')
        face_image = request.FILES.get('face_image')
        note = request.data.get('note', '')
        
        if not name or not face_image:
            return Response({"error": "请提供姓名和人脸图像"}, 
                          status=status.HTTP_400_BAD_REQUEST)
        
        # 将图像转换为base64以便传输给AI服务
        image_data = base64.b64encode(face_image.read()).decode('utf-8')
        
        # 调用AI服务进行人脸检测和特征提取
        ai_service_url = "http://localhost:8001/process_face"
        
        try:
            response = requests.post(
                ai_service_url,
                json={"image": image_data},
                headers={"Content-Type": "application/json"}
            )
            
            if response.status_code != 200:
                return Response({"error": f"AI服务处理失败: HTTP {response.status_code}"}, 
                              status=status.HTTP_500_INTERNAL_SERVER_ERROR)
            
            result = response.json()
            
            if not result.get('success', False):
                return Response({"error": result.get('message', '未检测到有效人脸')}, 
                               status=status.HTTP_400_BAD_REQUEST)
            
            # 重置文件指针以便保存图像
            face_image.seek(0)
            
            # 创建已注册人脸记录
            registered_face = RegisteredFace(
                name=name,
                category=category,
                face_image=face_image,
                note=note,
            )
            
            # 保存人脸编码
            registered_face.set_face_encoding(result.get('face_encoding'))
            registered_face.save()
            
            serializer = self.get_serializer(registered_face)
            return Response(serializer.data, status=status.HTTP_201_CREATED)
            
        except Exception as e:
            return Response({"error": f"处理人脸数据时出错: {str(e)}"}, 
                          status=status.HTTP_500_INTERNAL_SERVER_ERROR)
=======

# ==========================================================
#  视图 10: PasswordChangeView
# ==========================================================
class PasswordChangeView(generics.GenericAPIView):
    """
    修改密码的视图
    """
    serializer_class = PasswordChangeSerializer
    permission_classes = [permissions.IsAuthenticated]

    def post(self, request, *args, **kwargs):
        serializer = self.get_serializer(data=request.data)
        serializer.is_valid(raise_exception=True)

        user = request.user
        user.set_password(serializer.validated_data['new_password'])
        user.save()

        return Response({"detail": "密码修改成功。"}, status=status.HTTP_200_OK)
>>>>>>> 18c0a284
<|MERGE_RESOLUTION|>--- conflicted
+++ resolved
@@ -334,7 +334,7 @@
     filter_backends = [filters.SearchFilter]
     search_fields = ['username', 'nickname', 'phone_number', 'email']
 
-<<<<<<< HEAD
+
 class FaceDataViewSet(viewsets.ModelViewSet):
     """人脸数据视图集"""
     serializer_class = FaceDataSerializer
@@ -538,7 +538,7 @@
         except Exception as e:
             return Response({"error": f"处理人脸数据时出错: {str(e)}"}, 
                           status=status.HTTP_500_INTERNAL_SERVER_ERROR)
-=======
+
 
 # ==========================================================
 #  视图 10: PasswordChangeView
@@ -558,5 +558,4 @@
         user.set_password(serializer.validated_data['new_password'])
         user.save()
 
-        return Response({"detail": "密码修改成功。"}, status=status.HTTP_200_OK)
->>>>>>> 18c0a284
+        return Response({"detail": "密码修改成功。"}, status=status.HTTP_200_OK)