from django.contrib import admin
from django.urls import path, include, re_path
from django.conf import settings
from django.conf.urls.static import static
from django.shortcuts import redirect
from rest_framework_simplejwt.views import (
    TokenObtainPairView,
    TokenRefreshView,
)

# Swagger 相关导入
from rest_framework import permissions
from drf_yasg.views import get_schema_view
from drf_yasg import openapi
from rest_framework_simplejwt.authentication import JWTAuthentication

def redirect_to_docs(request):
    return redirect('/swagger/')

# Swagger schema 配置
schema_view = get_schema_view(
   openapi.Info(
      title="智慧车站智能监控与大数据分析平台 API",
      default_version='v1',
      description="项目的API接口文档",
      terms_of_service="https://www.google.com/policies/terms/",
      contact=openapi.Contact(email="contact@yourproject.local"),
      license=openapi.License(name="BSD License"),
   ),
   public=True,
   permission_classes=(permissions.AllowAny,),
)

urlpatterns = [
    # 👇 根路径跳转到 swagger 页面
    path('', redirect_to_docs),

    path('admin/', admin.site.urls),

    # JWT 登录认证
    path('api/token/', TokenObtainPairView.as_view(), name='token_obtain_pair'),
    path('api/token/refresh/', TokenRefreshView.as_view(), name='token_refresh'),

    # 模块路由
    path('api/users/', include('users.urls')),
    path('api/alerts/', include('alerts.urls')),
    path('api/cameras/', include('camera_management.urls')),
    path('api/reports/', include('ai_reports.urls')),
    path('api/data-analysis/', include('data_analysis.urls')),

    # Swagger 文档
    re_path(r'^swagger(?P<format>\.json|\.yaml)$', schema_view.without_ui(cache_timeout=0), name='schema-json'),
    path('swagger/', schema_view.with_ui('swagger', cache_timeout=0), name='schema-swagger-ui'),
    path('redoc/', schema_view.with_ui('redoc', cache_timeout=0), name='schema-redoc'),
]

<<<<<<< HEAD
# 静态文件配置
if settings.DEBUG:
    urlpatterns += static(settings.STATIC_URL, document_root=settings.STATIC_ROOT)
=======
urlpatterns += static(settings.STATIC_URL, document_root=settings.STATIC_ROOT)
# 仅在 DEBUG 模式下生效
if settings.DEBUG:
    urlpatterns += static(settings.MEDIA_URL, document_root=settings.MEDIA_ROOT)
>>>>>>> ed9d2c2f
<|MERGE_RESOLUTION|>--- conflicted
+++ resolved
@@ -54,13 +54,8 @@
     path('redoc/', schema_view.with_ui('redoc', cache_timeout=0), name='schema-redoc'),
 ]
 
-<<<<<<< HEAD
-# 静态文件配置
-if settings.DEBUG:
-    urlpatterns += static(settings.STATIC_URL, document_root=settings.STATIC_ROOT)
-=======
+
 urlpatterns += static(settings.STATIC_URL, document_root=settings.STATIC_ROOT)
 # 仅在 DEBUG 模式下生效
 if settings.DEBUG:
     urlpatterns += static(settings.MEDIA_URL, document_root=settings.MEDIA_ROOT)
->>>>>>> ed9d2c2f
