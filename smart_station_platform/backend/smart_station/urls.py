from django.contrib import admin
from django.urls import path, include, re_path
from django.conf import settings # 新增
from django.conf.urls.static import static # 新增
from rest_framework_simplejwt.views import (
    TokenObtainPairView,
    TokenRefreshView,
)

# Swagger 相关导入
from rest_framework import permissions
from drf_yasg.views import get_schema_view
from drf_yasg import openapi

from django.shortcuts import redirect

def redirect_to_docs(request):
    return redirect('/swagger/')

# Swagger schema 配置
schema_view = get_schema_view(
   openapi.Info(
      title="智慧车站智能监控与大数据分析平台 API",
      default_version='v1',
      description="项目的API接口文档",
      terms_of_service="https://www.google.com/policies/terms/",
      contact=openapi.Contact(email="contact@yourproject.local"),
      license=openapi.License(name="BSD License"),
   ),
   public=True,
   permission_classes=(permissions.AllowAny,),
)

urlpatterns = [
    # 👇 根路径跳转到 swagger 页面
    path('', redirect_to_docs),

    path('admin/', admin.site.urls),

    # JWT 登录认证
    path('api/token/', TokenObtainPairView.as_view(), name='token_obtain_pair'),
    path('api/token/refresh/', TokenRefreshView.as_view(), name='token_refresh'),

    # 模块路由
    path('api/users/', include('users.urls')),
    path('api/alerts/', include('alerts.urls')),
    path('api/cameras/', include('camera_management.urls')),
    path('api/reports/', include('ai_reports.urls')),
    path('api/data-analysis/', include('data_analysis.urls')),

    # Swagger 文档
    re_path(r'^swagger(?P<format>\.json|\.yaml)$', schema_view.without_ui(cache_timeout=0), name='schema-json'),
    path('swagger/', schema_view.with_ui('swagger', cache_timeout=0), name='schema-swagger-ui'),
    path('redoc/', schema_view.with_ui('redoc', cache_timeout=0), name='schema-redoc'),
]
<<<<<<< HEAD
if settings.DEBUG:
    urlpatterns += static(settings.STATIC_URL, document_root=settings.STATIC_ROOT)
=======
from django.conf import settings
from django.conf.urls.static import static

urlpatterns += static(settings.STATIC_URL, document_root=settings.STATIC_ROOT)
>>>>>>> 6d535838
<|MERGE_RESOLUTION|>--- conflicted
+++ resolved
@@ -1,7 +1,5 @@
 from django.contrib import admin
 from django.urls import path, include, re_path
-from django.conf import settings # 新增
-from django.conf.urls.static import static # 新增
 from rest_framework_simplejwt.views import (
     TokenObtainPairView,
     TokenRefreshView,
@@ -53,12 +51,7 @@
     path('swagger/', schema_view.with_ui('swagger', cache_timeout=0), name='schema-swagger-ui'),
     path('redoc/', schema_view.with_ui('redoc', cache_timeout=0), name='schema-redoc'),
 ]
-<<<<<<< HEAD
-if settings.DEBUG:
-    urlpatterns += static(settings.STATIC_URL, document_root=settings.STATIC_ROOT)
-=======
 from django.conf import settings
 from django.conf.urls.static import static
 
-urlpatterns += static(settings.STATIC_URL, document_root=settings.STATIC_ROOT)
->>>>>>> 6d535838
+urlpatterns += static(settings.STATIC_URL, document_root=settings.STATIC_ROOT)