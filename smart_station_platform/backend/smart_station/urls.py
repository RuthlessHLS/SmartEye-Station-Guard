from django.contrib import admin
from django.urls import path, include, re_path
from rest_framework_simplejwt.views import (
    TokenObtainPairView,
    TokenRefreshView,
)

# Swagger 相关导入
from rest_framework import permissions
from drf_yasg.views import get_schema_view
from drf_yasg import openapi

<<<<<<< HEAD
# ✅ 👇 增加这个导入和定义
=======
>>>>>>> adaed25d
from django.shortcuts import redirect

def redirect_to_docs(request):
    return redirect('/swagger/')

# Swagger schema 配置
schema_view = get_schema_view(
   openapi.Info(
      title="智慧车站智能监控与大数据分析平台 API",
      default_version='v1',
      description="项目的API接口文档",
      terms_of_service="https://www.google.com/policies/terms/",
      contact=openapi.Contact(email="contact@yourproject.local"),
      license=openapi.License(name="BSD License"),
   ),
   public=True,
   permission_classes=(permissions.AllowAny,),
)

urlpatterns = [
    # 👇 根路径跳转到 swagger 页面
    path('', redirect_to_docs),

    path('admin/', admin.site.urls),

    # JWT 登录认证
    path('api/token/', TokenObtainPairView.as_view(), name='token_obtain_pair'),
    path('api/token/refresh/', TokenRefreshView.as_view(), name='token_refresh'),

    # 模块路由
    path('api/users/', include('users.urls')),
    path('api/alerts/', include('alerts.urls')),
    path('api/cameras/', include('camera_management.urls')),
    path('api/reports/', include('ai_reports.urls')),
    path('api/data-analysis/', include('data_analysis.urls')),

    # Swagger 文档
    re_path(r'^swagger(?P<format>\.json|\.yaml)$', schema_view.without_ui(cache_timeout=0), name='schema-json'),
    path('swagger/', schema_view.with_ui('swagger', cache_timeout=0), name='schema-swagger-ui'),
    path('redoc/', schema_view.with_ui('redoc', cache_timeout=0), name='schema-redoc'),
]<|MERGE_RESOLUTION|>--- conflicted
+++ resolved
@@ -10,10 +10,6 @@
 from drf_yasg.views import get_schema_view
 from drf_yasg import openapi
 
-<<<<<<< HEAD
-# ✅ 👇 增加这个导入和定义
-=======
->>>>>>> adaed25d
 from django.shortcuts import redirect
 
 def redirect_to_docs(request):
