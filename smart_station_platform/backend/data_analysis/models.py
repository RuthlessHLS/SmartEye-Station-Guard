--- conflicted
+++ resolved
@@ -3,7 +3,7 @@
 from django.utils import timezone
 import json
 
-<<<<<<< HEAD
+
 class TrafficData(models.Model):
     """交通数据模型"""
     timestamp = models.DateTimeField('时间戳', default=timezone.now)
@@ -84,8 +84,6 @@
         db_table = 'data_screen_config'
         verbose_name = '数据大屏配置'
         verbose_name_plural = '数据大屏配置'
-=======
-# Create your models here.
 
 class DailyReport(models.Model):
     date = models.DateField(auto_now_add=True, unique=True)
@@ -93,5 +91,4 @@
     created_at = models.DateTimeField(auto_now_add=True)
 
     def __str__(self):
-        return f"日报 {self.date}"
->>>>>>> 98ba21d4
+        return f"日报 {self.date}"