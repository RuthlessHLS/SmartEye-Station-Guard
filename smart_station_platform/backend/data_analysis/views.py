from django.shortcuts import render
from rest_framework.views import APIView
from rest_framework.response import Response
from rest_framework import status
from rest_framework.permissions import IsAuthenticated
from django.db.models import Avg, Count, Q
from django.utils import timezone
from datetime import datetime, timedelta
<<<<<<< HEAD
import random
import json
=======
from rest_framework.views import APIView
from rest_framework.response import Response
from .models import DailyReport

>>>>>>> 98ba21d4

from .models import (
    TrafficData, VehicleTrajectory, WeatherData, 
    TrafficTrend, DistanceDistribution, DataScreenConfig
)
from .serializers import (
    TrafficDataSerializer, VehicleTrajectorySerializer, WeatherDataSerializer,
    TrafficTrendSerializer, DistanceDistributionSerializer, DataScreenConfigSerializer,
    DashboardDataSerializer, TrajectoryDataSerializer
)

class DashboardView(APIView):
    """数据大屏主视图"""
    permission_classes = [IsAuthenticated]

    def get(self, request):
        try:
            # 获取查询参数
            date_str = request.GET.get('date', timezone.now().date().isoformat())
            target_date = datetime.strptime(date_str, '%Y-%m-%d').date()
            
            # 获取热力图数据
            heatmap_data = self._get_heatmap_data(target_date)
            
            # 获取交通趋势数据
            traffic_trend = self._get_traffic_trend(target_date)
            
            # 获取距离分布数据
            distance_distribution = self._get_distance_distribution(target_date)
            
            # 获取天气交通关联数据
            weather_traffic = self._get_weather_traffic_data(target_date)
            
            # 获取平均速度
            avg_speed = self._get_avg_speed(target_date)
            
            data = {
                'heatmap': heatmap_data,
                'traffic_trend': traffic_trend,
                'distance_distribution': distance_distribution,
                'weather_traffic': weather_traffic,
                'avg_speed': avg_speed,
                'last_updated': timezone.now().isoformat(),
            }
            
            serializer = DashboardDataSerializer(data)
            return Response(serializer.data)
            
        except Exception as e:
            return Response(
                {'error': f'获取数据失败: {str(e)}'}, 
                status=status.HTTP_500_INTERNAL_SERVER_ERROR
            )

    def _get_heatmap_data(self, target_date):
        """获取热力图数据"""
        # 从数据库获取最近的交通数据
        traffic_data = TrafficData.objects.filter(
            timestamp__date=target_date
        ).values('location_lat', 'location_lng', 'intensity')[:100]
        
        if not traffic_data.exists():
            # 如果没有数据，返回模拟数据
            return [
                {'coordinates': [116.4074, 39.9042], 'intensity': 0.8},
                {'coordinates': [116.3913, 39.9110], 'intensity': 0.6},
                {'coordinates': [116.4172, 39.9200], 'intensity': 0.9},
                {'coordinates': [116.4040, 39.9080], 'intensity': 0.7},
                {'coordinates': [116.4100, 39.9200], 'intensity': 0.5},
            ]
        
        return [
            {
                'coordinates': [item['location_lng'], item['location_lat']], 
                'intensity': item['intensity']
            }
            for item in traffic_data
        ]

    def _get_traffic_trend(self, target_date):
        """获取交通趋势数据"""
        # 从数据库获取交通趋势数据
        trend_data = TrafficTrend.objects.filter(date=target_date).order_by('time_period')
        
        if not trend_data.exists():
            # 如果没有数据，返回模拟数据
            return [
                {'time': '00:00', 'count': 100}, {'time': '06:00', 'count': 500},
                {'time': '12:00', 'count': 1200}, {'time': '18:00', 'count': 900},
                {'time': '23:00', 'count': 200}
            ]
        
        return [
            {'time': item.time_period, 'count': item.traffic_count}
            for item in trend_data
        ]

    def _get_distance_distribution(self, target_date):
        """获取距离分布数据"""
        # 从数据库获取距离分布数据
        dist_data = DistanceDistribution.objects.filter(date=target_date).order_by('distance_range')
        
        if not dist_data.exists():
            # 如果没有数据，返回模拟数据
            return [
                {'name': '0-5km', 'value': 300}, {'name': '5-10km', 'value': 500},
                {'name': '10-20km', 'value': 400}, {'name': '>20km', 'value': 150}
            ]
        
        return [
            {'name': item.distance_range, 'value': item.count}
            for item in dist_data
        ]

    def _get_weather_traffic_data(self, target_date):
        """获取天气交通关联数据"""
        # 从数据库获取天气和交通数据
        weather_data = WeatherData.objects.filter(
            timestamp__date=target_date
        ).values('weather_type').annotate(
            avg_temp=Avg('temperature'),
            traffic_count=Count('id')
        )
        
        if not weather_data.exists():
            # 如果没有数据，返回模拟数据
            return [
                {'weather': '晴', 'traffic': 1000, 'temperature': 25},
                {'weather': '阴', 'traffic': 800, 'temperature': 20},
                {'weather': '雨', 'traffic': 500, 'temperature': 18},
                {'weather': '雪', 'traffic': 200, 'temperature': -2}
            ]
        
        return [
            {
                'weather': item['weather_type'], 
                'traffic': item['traffic_count'], 
                'temperature': round(item['avg_temp'], 1)
            }
            for item in weather_data
        ]

    def _get_avg_speed(self, target_date):
        """获取平均速度"""
        # 从数据库获取平均速度
        avg_speed = TrafficData.objects.filter(
            timestamp__date=target_date
        ).aggregate(avg_speed=Avg('avg_speed'))
        
        return round(avg_speed['avg_speed'] or 45.5, 1)

class TrajectoryView(APIView):
    """车辆轨迹回放视图"""
    permission_classes = [IsAuthenticated]

    def get(self, request, vehicle_id):
<<<<<<< HEAD
        try:
            # 获取查询参数
            start_time = request.GET.get('start_time')
            end_time = request.GET.get('end_time')
            
            # 构建查询条件
            query = Q(vehicle_id=vehicle_id)
            if start_time:
                query &= Q(timestamp__gte=start_time)
            if end_time:
                query &= Q(timestamp__lte=end_time)
            
            # 从数据库获取轨迹数据
            trajectory_data = VehicleTrajectory.objects.filter(query).order_by('timestamp')
            
            if not trajectory_data.exists():
                # 如果没有数据，返回模拟数据
                trajectory = [
                    [116.3972, 39.9096, 40],
                    [116.4000, 39.9100, 50],
                    [116.4050, 39.9120, 60],
                    [116.4100, 39.9150, 30],
                    [116.4150, 39.9180, 45],
                ]
            else:
                trajectory = [
                    [item.location_lng, item.location_lat, item.speed]
                    for item in trajectory_data
                ]
            
            # 获取车辆信息
            vehicle_info = {
                'vehicle_id': vehicle_id,
                'total_points': len(trajectory),
                'avg_speed': sum(point[2] for point in trajectory) / len(trajectory) if trajectory else 0,
                'start_time': trajectory_data.first().timestamp if trajectory_data.exists() else None,
                'end_time': trajectory_data.last().timestamp if trajectory_data.exists() else None,
            }
            
            data = {
                'trajectory': trajectory,
                'vehicle_info': vehicle_info
            }
            
            serializer = TrajectoryDataSerializer(data)
            return Response(serializer.data)
            
        except Exception as e:
            return Response(
                {'error': f'获取轨迹数据失败: {str(e)}'}, 
                status=status.HTTP_500_INTERNAL_SERVER_ERROR
            )

class TrafficDataView(APIView):
    """交通数据管理视图"""
    permission_classes = [IsAuthenticated]

    def get(self, request):
        """获取交通数据列表"""
        try:
            # 获取查询参数
            start_date = request.GET.get('start_date')
            end_date = request.GET.get('end_date')
            limit = int(request.GET.get('limit', 100))
            
            query = Q()
            if start_date:
                query &= Q(timestamp__date__gte=start_date)
            if end_date:
                query &= Q(timestamp__date__lte=end_date)
            
            traffic_data = TrafficData.objects.filter(query).order_by('-timestamp')[:limit]
            serializer = TrafficDataSerializer(traffic_data, many=True)
            
            return Response({
                'data': serializer.data,
                'total': traffic_data.count(),
                'limit': limit
            })
            
        except Exception as e:
            return Response(
                {'error': f'获取交通数据失败: {str(e)}'}, 
                status=status.HTTP_500_INTERNAL_SERVER_ERROR
            )

    def post(self, request):
        """创建交通数据"""
        try:
            serializer = TrafficDataSerializer(data=request.data)
            if serializer.is_valid():
                serializer.save()
                return Response(serializer.data, status=status.HTTP_201_CREATED)
            return Response(serializer.errors, status=status.HTTP_400_BAD_REQUEST)
        except Exception as e:
            return Response(
                {'error': f'创建交通数据失败: {str(e)}'}, 
                status=status.HTTP_500_INTERNAL_SERVER_ERROR
            )

class WeatherDataView(APIView):
    """天气数据管理视图"""
    permission_classes = [IsAuthenticated]

    def get(self, request):
        """获取天气数据"""
        try:
            # 获取查询参数
            days = int(request.GET.get('days', 7))
            end_date = timezone.now().date()
            start_date = end_date - timedelta(days=days)
            
            weather_data = WeatherData.objects.filter(
                timestamp__date__range=[start_date, end_date]
            ).order_by('-timestamp')
            
            serializer = WeatherDataSerializer(weather_data, many=True)
            
            return Response({
                'data': serializer.data,
                'total': weather_data.count(),
                'date_range': {
                    'start_date': start_date.isoformat(),
                    'end_date': end_date.isoformat()
                }
            })
            
        except Exception as e:
            return Response(
                {'error': f'获取天气数据失败: {str(e)}'}, 
                status=status.HTTP_500_INTERNAL_SERVER_ERROR
            )

    def post(self, request):
        """创建天气数据"""
        try:
            serializer = WeatherDataSerializer(data=request.data)
            if serializer.is_valid():
                serializer.save()
                return Response(serializer.data, status=status.HTTP_201_CREATED)
            return Response(serializer.errors, status=status.HTTP_400_BAD_REQUEST)
        except Exception as e:
            return Response(
                {'error': f'创建天气数据失败: {str(e)}'}, 
                status=status.HTTP_500_INTERNAL_SERVER_ERROR
            )

class DataScreenConfigView(APIView):
    """数据大屏配置视图"""
    permission_classes = [IsAuthenticated]

    def get(self, request):
        """获取数据大屏配置"""
        try:
            config = DataScreenConfig.objects.filter(is_active=True).first()
            if config:
                serializer = DataScreenConfigSerializer(config)
                return Response(serializer.data)
            else:
                # 返回默认配置
                default_config = {
                    'name': '默认配置',
                    'config_data': {
                        'map_center': [116.3972, 39.9096],
                        'map_zoom': 10,
                        'refresh_interval': 30000,  # 30秒
                        'chart_colors': ['#67e0e3', '#37a2da', '#fd666d', '#9fe6b8'],
                    },
                    'is_active': True
                }
                return Response(default_config)
                
        except Exception as e:
            return Response(
                {'error': f'获取配置失败: {str(e)}'}, 
                status=status.HTTP_500_INTERNAL_SERVER_ERROR
            )

    def post(self, request):
        """保存数据大屏配置"""
        try:
            serializer = DataScreenConfigSerializer(data=request.data)
            if serializer.is_valid():
                # 如果设置为激活，先取消其他配置的激活状态
                if serializer.validated_data.get('is_active', False):
                    DataScreenConfig.objects.filter(is_active=True).update(is_active=False)
                
                serializer.save()
                return Response(serializer.data, status=status.HTTP_201_CREATED)
            return Response(serializer.errors, status=status.HTTP_400_BAD_REQUEST)
        except Exception as e:
            return Response(
                {'error': f'保存配置失败: {str(e)}'}, 
                status=status.HTTP_500_INTERNAL_SERVER_ERROR
            )

class RealTimeDataView(APIView):
    """实时数据视图"""
    permission_classes = [IsAuthenticated]

    def get(self, request):
        """获取实时数据"""
        try:
            # 获取最近1小时的数据
            one_hour_ago = timezone.now() - timedelta(hours=1)
            
            # 实时交通数据
            realtime_traffic = TrafficData.objects.filter(
                timestamp__gte=one_hour_ago
            ).order_by('-timestamp')[:50]
            
            # 实时天气数据
            realtime_weather = WeatherData.objects.filter(
                timestamp__gte=one_hour_ago
            ).order_by('-timestamp').first()
            
            # 实时平均速度
            avg_speed = TrafficData.objects.filter(
                timestamp__gte=one_hour_ago
            ).aggregate(avg_speed=Avg('avg_speed'))
            
            data = {
                'realtime_traffic': TrafficDataSerializer(realtime_traffic, many=True).data,
                'realtime_weather': WeatherDataSerializer(realtime_weather).data if realtime_weather else None,
                'current_avg_speed': round(avg_speed['avg_speed'] or 0, 1),
                'last_updated': timezone.now().isoformat(),
            }
            
            return Response(data)
            
        except Exception as e:
            return Response(
                {'error': f'获取实时数据失败: {str(e)}'}, 
                status=status.HTTP_500_INTERNAL_SERVER_ERROR
            )
=======
        # 模拟轨迹数据，实际应从数据库获取
        trajectory = [
            [116.3972, 39.9096, 40],
            [116.4000, 39.9100, 50],
            [116.4050, 39.9120, 60],
            [116.4100, 39.9150, 30],
        ]
        return Response({'trajectory': trajectory})
        
class DailyReportView(APIView):
    def get(self, request, date_str):
        from alerts.models import Alert
        from datetime import datetime
        import json, re
        from .ai_report_utils import generate_ai_report

        # 解析日期
        try:
            report_date = datetime.strptime(date_str, "%Y-%m-%d").date()
        except Exception:
            return Response({'error': '日期格式错误，应为 YYYY-MM-DD'}, status=400)

        alerts = Alert.objects.filter(timestamp__date=report_date)
        total_alerts = alerts.count()
        resolved_alerts = alerts.filter(status='resolved').count()
        pending_alerts = alerts.filter(status='pending').count()

        # 类型分布
        type_dist = []
        for t in alerts.values_list('event_type', flat=True).distinct():
            type_dist.append({
                "name": t,
                "value": alerts.filter(event_type=t).count()
            })

        # 24小时趋势
        trend = []
        for h in range(24):
            hour_str = f"{h:02d}:00"
            count = alerts.filter(timestamp__hour=h).count()
            trend.append({"hour": hour_str, "count": count})

        # 关键事件打分函数，必须在调用前定义
        def calc_alert_score(alert):
            type_score = {
                'fire_smoke': 10,
                'person_fall': 8,
                'stranger_intrusion': 6,
                'spoofing_attempt': 4,
                'other': 3
            }
            score = type_score.get(alert.event_type, 3)
            if alert.status == 'pending':
                score += 2
            elif alert.status == 'in_progress':
                score += 1
            if hasattr(alert, 'confidence') and alert.confidence and alert.confidence > 0.9:
                score += 2
            if 22 <= alert.timestamp.hour or alert.timestamp.hour < 6:
                score += 1
            return score

        # 关键事件（每种类型只取分数最高的一条，最多3条）
        scored_alerts = [(alert, calc_alert_score(alert)) for alert in alerts]
        sorted_alerts = sorted(scored_alerts, key=lambda x: x[1], reverse=True)
        type_seen = set()
        key_events = []
        for alert, score in sorted_alerts:
            if alert.event_type not in type_seen:
                key_events.append({
                    "id": alert.id,
                    "title": f"{dict(Alert.EVENT_TYPE_CHOICES).get(alert.event_type, alert.event_type)}告警",
                    "time": alert.timestamp.strftime("%Y-%m-%d %H:%M:%S"),
                    "imageUrl": alert.image_snapshot_url or '',
                    "score": score
                })
                type_seen.add(alert.event_type)
            if len(key_events) >= 3:
                break

        # AI摘要
        prompt = (
            "请根据以下监控数据，严格只输出结构化JSON摘要，字段包括：overview（整体概览，字符串），type_summary（异常类型分布，数组，每项含type和desc），"
            "key_points（重点关注，数组），suggestions（建议，数组），所有内容用简洁正式中文。不要输出任何解释、markdown、注释，只要JSON。\n"
            f"数据：告警数{total_alerts}，正常数100，异常类型：{','.join([d['name'] for d in type_dist])}"
        )
        summary_text = generate_ai_report(prompt)
        try:
            summary = json.loads(summary_text)
        except Exception:
            match = re.search(r'({[\s\S]*})', summary_text)
            if match:
                try:
                    summary = json.loads(match.group(1))
                except Exception:
                    summary = {"overview": summary_text}
            else:
                summary = {"overview": summary_text}

        report_data = {
            "date": date_str,
            "summary": summary,
            "totalAlerts": total_alerts,
            "resolvedAlerts": resolved_alerts,
            "pendingAlerts": pending_alerts,
            "alertTypeDistribution": type_dist,
            "alertTrend": trend,
            "keyEvents": key_events
        }
        return Response(report_data)
>>>>>>> 98ba21d4
<|MERGE_RESOLUTION|>--- conflicted
+++ resolved
@@ -6,15 +6,11 @@
 from django.db.models import Avg, Count, Q
 from django.utils import timezone
 from datetime import datetime, timedelta
-<<<<<<< HEAD
 import random
 import json
-=======
 from rest_framework.views import APIView
 from rest_framework.response import Response
 from .models import DailyReport
-
->>>>>>> 98ba21d4
 
 from .models import (
     TrafficData, VehicleTrajectory, WeatherData, 
@@ -171,7 +167,6 @@
     permission_classes = [IsAuthenticated]
 
     def get(self, request, vehicle_id):
-<<<<<<< HEAD
         try:
             # 获取查询参数
             start_time = request.GET.get('start_time')
@@ -407,14 +402,14 @@
                 {'error': f'获取实时数据失败: {str(e)}'}, 
                 status=status.HTTP_500_INTERNAL_SERVER_ERROR
             )
-=======
+
         # 模拟轨迹数据，实际应从数据库获取
-        trajectory = [
-            [116.3972, 39.9096, 40],
-            [116.4000, 39.9100, 50],
-            [116.4050, 39.9120, 60],
-            [116.4100, 39.9150, 30],
-        ]
+        # trajectory = [
+        #     [116.3972, 39.9096, 40],
+        #     [116.4000, 39.9100, 50],
+        #     [116.4050, 39.9120, 60],
+        #     [116.4100, 39.9150, 30],
+        # ]
         return Response({'trajectory': trajectory})
         
 class DailyReportView(APIView):
@@ -518,4 +513,3 @@
             "keyEvents": key_events
         }
         return Response(report_data)
->>>>>>> 98ba21d4
