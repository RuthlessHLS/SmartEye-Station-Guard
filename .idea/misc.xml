<?xml version="1.0" encoding="UTF-8"?>
<project version="4">
  <componet name="Black">
    <option name="sdkName" value="G:\anaconda\envs\web_env" />
<<<<<<< HEAD
  </componet>

  <component name="ProjectRootManager" version="2" project-jdk-name="backend_env" project-jdk-type="Python SDK" />
=======
  </component>
  <component name="ProjectRootManager" version="2" project-jdk-name="back_env" project-jdk-type="Python SDK" />
>>>>>>> 94a58e49
</project><|MERGE_RESOLUTION|>--- conflicted
+++ resolved
@@ -2,12 +2,6 @@
 <project version="4">
   <componet name="Black">
     <option name="sdkName" value="G:\anaconda\envs\web_env" />
-<<<<<<< HEAD
   </componet>
-
   <component name="ProjectRootManager" version="2" project-jdk-name="backend_env" project-jdk-type="Python SDK" />
-=======
-  </component>
-  <component name="ProjectRootManager" version="2" project-jdk-name="back_env" project-jdk-type="Python SDK" />
->>>>>>> 94a58e49
 </project>